import ContentCopyIcon from "@mui/icons-material/ContentCopy";
import LinkOutlinedIcon from "@mui/icons-material/LinkOutlined";
import {
   Box,
   CardActions,
   Collapse,
   Divider,
   IconButton,
   Stack,
   Tab,
   Tabs,
   Tooltip,
   Typography,
} from "@mui/material";
import { QueryClient, useQuery } from "@tanstack/react-query";
import React, { useEffect } from "react";
import { Configuration, ModelsApi } from "../../client";
import { highlight } from "../highlighter";
import { StyledCard, StyledCardContent, StyledCardMedia } from "../styles";
import { ModelCell } from "./ModelCell";

import "@malloydata/malloy-explorer/styles.css";
import { usePublisherPackage } from "../Package/PublisherPackageProvider";
import { SourceExplorerComponent } from "./SourcesExplorer";
import NamedQueries from "./NamedQueries";
const modelsApi = new ModelsApi(new Configuration());

const queryClient = new QueryClient();

interface ModelProps {
   modelPath: string;
   versionId?: string;
   expandResults?: boolean;
   hideResultIcons?: boolean;
   expandEmbeddings?: boolean;
   hideEmbeddingIcons?: boolean;
}

// Note: For this to properly render outside of publisher,
// you must explicitly import the styles from the package:
// import "@malloy-publisher/sdk/malloy-explorer.css";

export default function Model({
   modelPath,
   expandResults,
   hideResultIcons,
   expandEmbeddings,
   hideEmbeddingIcons,
}: ModelProps) {
   const [embeddingExpanded, setEmbeddingExpanded] =
      React.useState<boolean>(false);
   const [highlightedEmbedCode, setHighlightedEmbedCode] =
      React.useState<string>();
   const [selectedTab, setSelectedTab] = React.useState(0);

   const { server, projectName, packageName, versionId, accessToken } =
      usePublisherPackage();
   const modelCodeSnippet = getModelCodeSnippet(server, packageName, modelPath);
   useEffect(() => {
      highlight(modelCodeSnippet, "typescript").then((code) => {
         setHighlightedEmbedCode(code);
      });
   }, [embeddingExpanded, modelCodeSnippet]);

   const { data, isError, isLoading, error } = useQuery(
      {
         queryKey: [
            "package",
            server,
            projectName,
            packageName,
            modelPath,
            versionId,
         ],
         queryFn: () =>
            modelsApi.getModel(projectName, packageName, modelPath, versionId, {
               baseURL: server,
               withCredentials: !accessToken,
               headers: {
                  Authorization: accessToken && `Bearer ${accessToken}`,
               },
            }),
      },
      queryClient,
   );
   if (isLoading) {
      return (
         <Typography sx={{ p: "20px", m: "auto" }}>
            Fetching Model...
         </Typography>
      );
   }

   if (isError) {
      return (
         <Typography variant="body2" sx={{ p: "10px", m: "auto" }}>
            {`${packageName} > ${modelPath} > ${versionId} - ${error.message}`}
         </Typography>
      );
   }
   return (
<<<<<<< HEAD
      <>
         <NamedQueries modelPath={modelPath} namedQueries={data.data.queries} />
         <StyledCard variant="outlined">
            <StyledCardContent>
=======
      <StyledCard variant="outlined">
         <StyledCardContent>
            <Stack
               sx={{
                  flexDirection: "row",
                  justifyContent: "space-between",
               }}
            >
               {Array.isArray(data.data.sourceInfos) &&
                  data.data.sourceInfos.length > 0 && (
                     <Tabs
                        value={selectedTab}
                        onChange={(_, newValue) => setSelectedTab(newValue)}
                        variant="scrollable"
                        scrollButtons="auto"
                        sx={{
                           borderBottom: 1,
                           borderColor: "divider",
                           minHeight: 36,
                        }}
                     >
                        {data.data.sourceInfos.map((source, idx) => {
                           let sourceInfo;
                           try {
                              sourceInfo = JSON.parse(source);
                           } catch {
                              sourceInfo = { name: String(idx) };
                           }
                           return (
                              <Tab
                                 key={sourceInfo.name || idx}
                                 label={sourceInfo.name || `Source ${idx + 1}`}
                                 sx={{ minHeight: 36 }}
                              />
                           );
                        })}
                     </Tabs>
                  )}
               {!hideEmbeddingIcons && (
                  <CardActions
                     sx={{
                        padding: "0px 10px 0px 10px",
                        mb: "auto",
                        mt: "auto",
                     }}
                  >
                     <Tooltip
                        title={
                           embeddingExpanded
                              ? "Hide Embedding"
                              : "View Embedding"
                        }
                     >
                        <IconButton
                           size="small"
                           onClick={() => {
                              setEmbeddingExpanded(!embeddingExpanded);
                           }}
                        >
                           <LinkOutlinedIcon />
                        </IconButton>
                     </Tooltip>
                  </CardActions>
               )}
            </Stack>
            <Collapse in={embeddingExpanded} timeout="auto" unmountOnExit>
               <Divider />
>>>>>>> 203d6dcb
               <Stack
                  sx={{
                     flexDirection: "row",
                     justifyContent: "space-between",
                  }}
               >
                  {Array.isArray(data.data.sourceInfos) &&
                     data.data.sourceInfos.length > 0 && (
                        <Tabs
                           value={selectedTab}
                           onChange={(_, newValue) => setSelectedTab(newValue)}
                           variant="scrollable"
                           scrollButtons="auto"
                           sx={{
                              borderBottom: 1,
                              borderColor: "divider",
                              minHeight: 36,
                           }}
                        >
                           {data.data.sourceInfos.map((source, idx) => {
                              let sourceInfo;
                              try {
                                 sourceInfo = JSON.parse(source);
                              } catch {
                                 sourceInfo = { name: String(idx) };
                              }
                              return (
                                 <Tab
                                    key={sourceInfo.name || idx}
                                    label={
                                       sourceInfo.name || `Source ${idx + 1}`
                                    }
                                    sx={{ minHeight: 36 }}
                                 />
                              );
                           })}
                        </Tabs>
                     )}
                  <CardActions
                     sx={{
                        padding: "0px 10px 0px 10px",
                        mb: "auto",
                        mt: "auto",
                     }}
                  >
                     <Tooltip
                        title={
                           embeddingExpanded
                              ? "Hide Embedding"
                              : "View Embedding"
                        }
                     >
                        <IconButton
                           size="small"
                           onClick={() => {
                              setEmbeddingExpanded(!embeddingExpanded);
                           }}
                        >
                           <LinkOutlinedIcon />
                        </IconButton>
                     </Tooltip>
                  </CardActions>
               </Stack>
               <Collapse in={embeddingExpanded} timeout="auto" unmountOnExit>
                  <Divider />
                  <Stack
                     sx={{
                        p: "10px",
                        borderRadius: 0,
                        flexDirection: "row",
                        justifyContent: "space-between",
                     }}
                  >
                     <Typography
                        sx={{
                           fontSize: "12px",
                           "& .line": { textWrap: "wrap" },
                        }}
                     >
                        <div
                           dangerouslySetInnerHTML={{
                              __html: highlightedEmbedCode,
                           }}
                        />
                     </Typography>
                     <Tooltip title="Copy Embeddable Code">
                        <IconButton
                           sx={{ width: "24px", height: "24px" }}
                           onClick={() => {
                              navigator.clipboard.writeText(modelCodeSnippet);
                           }}
                        >
                           <ContentCopyIcon />
                        </IconButton>
                     </Tooltip>
                  </Stack>
               </Collapse>
               <Divider />
            </StyledCardContent>
            <StyledCardMedia>
               <Stack spacing={2} component="section">
                  {/* Only render the selected sourceInfo */}
                  {Array.isArray(data.data.sourceInfos) &&
                     data.data.sourceInfos.length > 0 && (
                        <SourceExplorerComponent
                           sourceAndPath={{
                              modelPath,
                              sourceInfo: JSON.parse(
                                 data.data.sourceInfos[selectedTab],
                              ),
                           }}
                        />
                     )}
                  {data.data.queries?.length > 0 && (
                     <StyledCard
                        variant="outlined"
                        sx={{ padding: "0px 10px 0px 10px" }}
                     >
                        <StyledCardContent sx={{ p: "10px" }}>
                           <Typography variant="subtitle1">
                              Named Queries
                           </Typography>
                        </StyledCardContent>
                        <Stack spacing={1} component="section">
                           {data.data.queries.map((query) => (
                              <ModelCell
                                 key={query.name}
                                 server={server}
                                 projectName={projectName}
                                 packageName={packageName}
                                 modelPath={modelPath}
                                 versionId={versionId}
                                 queryName={query.name}
                                 expandResult={expandResults}
                                 hideResultIcon={hideResultIcons}
                                 expandEmbedding={expandEmbeddings}
                                 hideEmbeddingIcon={hideEmbeddingIcons}
                                 accessToken={accessToken}
                                 noView={true}
                                 annotations={query.annotations}
                              />
                           ))}
                        </Stack>
                        <Box height="10px" />
                     </StyledCard>
                  )}
                  <Box height="5px" />
               </Stack>
            </StyledCardMedia>
         </StyledCard>
      </>
   );
}

function getModelCodeSnippet(
   server: string,
   packageName: string,
   modelPath: string,
): string {
   return `<Model
   server="${server}"
   packageName="${packageName}"
   modelPath="${modelPath}"
   accessToken={accessToken}
/>`;
}<|MERGE_RESOLUTION|>--- conflicted
+++ resolved
@@ -99,12 +99,6 @@
       );
    }
    return (
-<<<<<<< HEAD
-      <>
-         <NamedQueries modelPath={modelPath} namedQueries={data.data.queries} />
-         <StyledCard variant="outlined">
-            <StyledCardContent>
-=======
       <StyledCard variant="outlined">
          <StyledCardContent>
             <Stack
@@ -172,158 +166,91 @@
             </Stack>
             <Collapse in={embeddingExpanded} timeout="auto" unmountOnExit>
                <Divider />
->>>>>>> 203d6dcb
                <Stack
                   sx={{
+                     p: "10px",
+                     borderRadius: 0,
                      flexDirection: "row",
                      justifyContent: "space-between",
                   }}
                >
-                  {Array.isArray(data.data.sourceInfos) &&
-                     data.data.sourceInfos.length > 0 && (
-                        <Tabs
-                           value={selectedTab}
-                           onChange={(_, newValue) => setSelectedTab(newValue)}
-                           variant="scrollable"
-                           scrollButtons="auto"
-                           sx={{
-                              borderBottom: 1,
-                              borderColor: "divider",
-                              minHeight: 36,
-                           }}
-                        >
-                           {data.data.sourceInfos.map((source, idx) => {
-                              let sourceInfo;
-                              try {
-                                 sourceInfo = JSON.parse(source);
-                              } catch {
-                                 sourceInfo = { name: String(idx) };
-                              }
-                              return (
-                                 <Tab
-                                    key={sourceInfo.name || idx}
-                                    label={
-                                       sourceInfo.name || `Source ${idx + 1}`
-                                    }
-                                    sx={{ minHeight: 36 }}
-                                 />
-                              );
-                           })}
-                        </Tabs>
-                     )}
-                  <CardActions
+                  <Typography
                      sx={{
-                        padding: "0px 10px 0px 10px",
-                        mb: "auto",
-                        mt: "auto",
+                        fontSize: "12px",
+                        "& .line": { textWrap: "wrap" },
                      }}
                   >
-                     <Tooltip
-                        title={
-                           embeddingExpanded
-                              ? "Hide Embedding"
-                              : "View Embedding"
-                        }
+                     <div
+                        dangerouslySetInnerHTML={{
+                           __html: highlightedEmbedCode,
+                        }}
+                     />
+                  </Typography>
+                  <Tooltip title="Copy Embeddable Code">
+                     <IconButton
+                        sx={{ width: "24px", height: "24px" }}
+                        onClick={() => {
+                           navigator.clipboard.writeText(modelCodeSnippet);
+                        }}
                      >
-                        <IconButton
-                           size="small"
-                           onClick={() => {
-                              setEmbeddingExpanded(!embeddingExpanded);
-                           }}
-                        >
-                           <LinkOutlinedIcon />
-                        </IconButton>
-                     </Tooltip>
-                  </CardActions>
+                        <ContentCopyIcon />
+                     </IconButton>
+                  </Tooltip>
                </Stack>
-               <Collapse in={embeddingExpanded} timeout="auto" unmountOnExit>
-                  <Divider />
-                  <Stack
-                     sx={{
-                        p: "10px",
-                        borderRadius: 0,
-                        flexDirection: "row",
-                        justifyContent: "space-between",
-                     }}
+            </Collapse>
+            <Divider />
+         </StyledCardContent>
+         <StyledCardMedia>
+            <Stack spacing={2} component="section">
+               {/* Only render the selected sourceInfo */}
+               {Array.isArray(data.data.sourceInfos) &&
+                  data.data.sourceInfos.length > 0 && (
+                     <SourceExplorerComponent
+                        sourceAndPath={{
+                           modelPath,
+                           sourceInfo: JSON.parse(
+                              data.data.sourceInfos[selectedTab],
+                           ),
+                        }}
+                     />
+                  )}
+               {data.data.queries?.length > 0 && (
+                  <StyledCard
+                     variant="outlined"
+                     sx={{ padding: "0px 10px 0px 10px" }}
                   >
-                     <Typography
-                        sx={{
-                           fontSize: "12px",
-                           "& .line": { textWrap: "wrap" },
-                        }}
-                     >
-                        <div
-                           dangerouslySetInnerHTML={{
-                              __html: highlightedEmbedCode,
-                           }}
-                        />
-                     </Typography>
-                     <Tooltip title="Copy Embeddable Code">
-                        <IconButton
-                           sx={{ width: "24px", height: "24px" }}
-                           onClick={() => {
-                              navigator.clipboard.writeText(modelCodeSnippet);
-                           }}
-                        >
-                           <ContentCopyIcon />
-                        </IconButton>
-                     </Tooltip>
-                  </Stack>
-               </Collapse>
-               <Divider />
-            </StyledCardContent>
-            <StyledCardMedia>
-               <Stack spacing={2} component="section">
-                  {/* Only render the selected sourceInfo */}
-                  {Array.isArray(data.data.sourceInfos) &&
-                     data.data.sourceInfos.length > 0 && (
-                        <SourceExplorerComponent
-                           sourceAndPath={{
-                              modelPath,
-                              sourceInfo: JSON.parse(
-                                 data.data.sourceInfos[selectedTab],
-                              ),
-                           }}
-                        />
-                     )}
-                  {data.data.queries?.length > 0 && (
-                     <StyledCard
-                        variant="outlined"
-                        sx={{ padding: "0px 10px 0px 10px" }}
-                     >
-                        <StyledCardContent sx={{ p: "10px" }}>
-                           <Typography variant="subtitle1">
-                              Named Queries
-                           </Typography>
-                        </StyledCardContent>
-                        <Stack spacing={1} component="section">
-                           {data.data.queries.map((query) => (
-                              <ModelCell
-                                 key={query.name}
-                                 server={server}
-                                 projectName={projectName}
-                                 packageName={packageName}
-                                 modelPath={modelPath}
-                                 versionId={versionId}
-                                 queryName={query.name}
-                                 expandResult={expandResults}
-                                 hideResultIcon={hideResultIcons}
-                                 expandEmbedding={expandEmbeddings}
-                                 hideEmbeddingIcon={hideEmbeddingIcons}
-                                 accessToken={accessToken}
-                                 noView={true}
-                                 annotations={query.annotations}
-                              />
-                           ))}
-                        </Stack>
-                        <Box height="10px" />
-                     </StyledCard>
-                  )}
-                  <Box height="5px" />
-               </Stack>
-            </StyledCardMedia>
-         </StyledCard>
-      </>
+                     <StyledCardContent sx={{ p: "10px" }}>
+                        <Typography variant="subtitle1">
+                           Named Queries
+                        </Typography>
+                     </StyledCardContent>
+                     <Stack spacing={1} component="section">
+                        {data.data.queries.map((query) => (
+                           <ModelCell
+                              key={query.name}
+                              server={server}
+                              projectName={projectName}
+                              packageName={packageName}
+                              modelPath={modelPath}
+                              versionId={versionId}
+                              queryName={query.name}
+                              expandResult={expandResults}
+                              hideResultIcon={hideResultIcons}
+                              expandEmbedding={expandEmbeddings}
+                              hideEmbeddingIcon={hideEmbeddingIcons}
+                              accessToken={accessToken}
+                              noView={true}
+                              annotations={query.annotations}
+                           />
+                        ))}
+                     </Stack>
+                     <Box height="10px" />
+                  </StyledCard>
+               )}
+               <Box height="5px" />
+            </Stack>
+         </StyledCardMedia>
+      </StyledCard>
    );
 }
 
